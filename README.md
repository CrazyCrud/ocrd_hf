# ocrd_hf

OCR-D processor for **Hugging Face** Transformer OCR models.

- Input: PAGE-XML with `TextRegion/TextLine`
- Output: same PAGE-XML with `TextEquiv` (line-level)
- Backends: `microsoft/trocr-*` and most `AutoModelForVision2Seq` models

## Install

<<<<<<< HEAD
```commandline
pip install -e .
```
Or install via Dockerhub:
```commandline
docker compose build
docker-compose run ocrd-hf
```
For CPU only:
```commandline
docker compose build ocrd-hf-cpu
docker-compose run ocrd-hf-cpu
```   

## Usage
### Basic Usage
```
ocrd-hf-recognize -I OCR-D-TABLE-LINE -O OCR-D-TEXT-HF -P device cpu -P model "microsoft/trocr-base-handwritten"
```

=======
```bash
pip install -e .
```

The *Docker* deployment is **still in testing** 
>>>>>>> 1de2a45e
<|MERGE_RESOLUTION|>--- conflicted
+++ resolved
@@ -8,11 +8,11 @@
 
 ## Install
 
-<<<<<<< HEAD
 ```commandline
 pip install -e .
 ```
-Or install via Dockerhub:
+
+Or install via Docker:
 ```commandline
 docker compose build
 docker-compose run ocrd-hf
@@ -21,18 +21,10 @@
 ```commandline
 docker compose build ocrd-hf-cpu
 docker-compose run ocrd-hf-cpu
-```   
-
+```       
+The *Docker* deployment is **still in testing**. 
 ## Usage
 ### Basic Usage
 ```
 ocrd-hf-recognize -I OCR-D-TABLE-LINE -O OCR-D-TEXT-HF -P device cpu -P model "microsoft/trocr-base-handwritten"
-```
-
-=======
-```bash
-pip install -e .
-```
-
-The *Docker* deployment is **still in testing** 
->>>>>>> 1de2a45e
+```